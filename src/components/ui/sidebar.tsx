import { cn } from "../../lib/utils";
import { Link } from "react-router-dom";
import React, { useState, createContext, useContext } from "react";
import { AnimatePresence, motion } from "framer-motion";
import { Menu, X } from "lucide-react";

interface Links {
  label: string;
  href: string;
  icon: React.JSX.Element | React.ReactNode;
}

interface SidebarLinkProps {
  link: Links;
  className?: string;
  onClick?: (e: React.MouseEvent) => void;
}

interface SidebarContextProps {
  open: boolean;
  setOpen: React.Dispatch<React.SetStateAction<boolean>>;
  animate: boolean;
}

const SidebarContext = createContext<SidebarContextProps | undefined>(
  undefined
);

export const useSidebar = () => {
  const context = useContext(SidebarContext);
  if (!context) {
    throw new Error("useSidebar must be used within a SidebarProvider");
  }
  return context;
};

export const SidebarProvider = ({
  children,
  open: openProp,
  setOpen: setOpenProp,
  animate = true,
}: {
  children: React.ReactNode;
  open?: boolean;
  setOpen?: React.Dispatch<React.SetStateAction<boolean>>;
  animate?: boolean;
}) => {
  const [openState, setOpenState] = useState(false);

  const open = openProp !== undefined ? openProp : openState;
  const setOpen = setOpenProp !== undefined ? setOpenProp : setOpenState;

  return (
    <SidebarContext.Provider value={{ open, setOpen, animate }}>
      {children}
    </SidebarContext.Provider>
  );
};

export const Sidebar = ({
  children,
  open,
  setOpen,
  animate,
}: {
  children: React.ReactNode;
  open?: boolean;
  setOpen?: React.Dispatch<React.SetStateAction<boolean>>;
  animate?: boolean;
}) => {
  return (
    <SidebarProvider open={open} setOpen={setOpen} animate={animate}>
      {children}
    </SidebarProvider>
  );
};

export const SidebarBody = (props: React.ComponentProps<typeof motion.div> & {
  mobileLogo?: React.ReactNode;
}) => {
  const { mobileLogo, ...rest } = props;
  return (
    <>
      <DesktopSidebar {...rest} />
      <MobileSidebar {...(rest as React.ComponentProps<"div">)} mobileLogo={mobileLogo} />
    </>
  );
};

export const DesktopSidebar = ({
  className,
  children,
  ...props
}: React.ComponentProps<typeof motion.div>) => {
  const { open, setOpen, animate } = useSidebar();
  return (
<<<<<<< HEAD
    <div
      className="relative hidden md:block"
=======
    <motion.div
      className={cn(
        "h-full px-4 py-4 hidden md:flex md:flex-col bg-emerald-500/20 backdrop-blur-[48px] backdrop-saturate-[140%] border-r border-emerald-500/25 w-[300px] flex-shrink-0",
        className
      )}
      animate={{
        width: animate ? (open ? "300px" : "80px") : "300px",
      }}
>>>>>>> ab9df47d
      onMouseEnter={() => setOpen(true)}
      onMouseLeave={() => setOpen(false)}
    >
      <motion.div
        className={cn(
          "h-screen flex flex-col flex-shrink-0",
          open ? "px-4" : "px-2",
          "py-4",
          className
        )}
        animate={{
          width: animate ? (open ? "240px" : "60px") : "240px",
        }}
        {...props}
      >
        {children}
      </motion.div>
    </div>
  );
};

export const MobileSidebar = ({
  className,
  children,
  mobileLogo,
  ...props
}: React.ComponentProps<"div"> & {
  mobileLogo?: React.ReactNode;
}) => {
  const { open, setOpen } = useSidebar();
  return (
    <>
      {/* Mobile Header Bar */}
      <div
        className={cn(
          "h-16 px-4 flex flex-row md:hidden items-center justify-between bg-emerald-500/20 backdrop-blur-[48px] backdrop-saturate-[140%] border-b border-emerald-500/25 w-full relative z-10"
        )}
        {...props}
      >
        <div className="flex items-center z-10">
          {mobileLogo}
        </div>
        <button
          className="flex items-center z-10 p-2 -mr-2 hover:bg-emerald-500/20 rounded-lg transition-colors"
          onClick={() => setOpen(!open)}
          aria-label="Toggle menu"
        >
          <Menu className="text-white h-6 w-6" />
        </button>
      </div>

      {/* Mobile Drawer */}
      <AnimatePresence>
        {open && (
          <>
            {/* Backdrop */}
            <motion.div
              initial={{ opacity: 0 }}
              animate={{ opacity: 1 }}
              exit={{ opacity: 0 }}
              transition={{ duration: 0.2 }}
              className="fixed inset-0 bg-black/40 backdrop-blur-sm z-[90] md:hidden"
              onClick={() => setOpen(false)}
            />

            {/* Drawer Panel */}
            <motion.div
              initial={{ x: "-100%", opacity: 0 }}
              animate={{ x: 0, opacity: 1 }}
              exit={{ x: "-100%", opacity: 0 }}
              transition={{
                duration: 0.3,
                ease: [0.4, 0, 0.2, 1],
              }}
              className="fixed inset-y-0 left-0 w-[85vw] max-w-sm bg-gradient-to-br from-emerald-950 via-emerald-900 to-teal-950 z-[100] md:hidden shadow-2xl"
            >
              {/* Close Button */}
              <button
                className="absolute right-4 top-4 z-50 text-white/80 hover:text-white p-2 hover:bg-white/10 rounded-lg transition-all duration-200"
                onClick={() => setOpen(false)}
                aria-label="Close menu"
              >
                <X className="h-6 w-6" />
              </button>

              {/* Drawer Content */}
              <div className="relative h-full w-full flex flex-col px-6 pt-16 pb-8 overflow-y-auto overflow-x-hidden">
                {/* Explicitly render children with forced visibility */}
                <div className="flex flex-col gap-8 w-full text-white">
                  {children}
                </div>
              </div>
            </motion.div>
          </>
        )}
      </AnimatePresence>
    </>
  );
};

export const SidebarLink = ({
  link,
  className,
  onClick,
}: SidebarLinkProps) => {
  const { open, animate } = useSidebar();
  return (
    <Link
      to={link.href}
      className={cn(
        "flex items-center justify-start gap-3 group/sidebar py-2 relative",
        className
      )}
      onClick={onClick}
    >
      <span className="flex-shrink-0 flex items-center justify-center">
        {link.icon}
      </span>
      <span
        className={cn(
          "text-sm group-hover/sidebar:translate-x-1 transition-transform duration-150 whitespace-pre flex-1",
          // Desktop behavior: hide text when collapsed
          animate && !open && "md:hidden md:opacity-0",
          (!animate || open) && "md:inline-block md:opacity-100",
          // Mobile behavior: always show text
          "opacity-100 inline-block"
        )}
      >
        {link.label}
      </span>
    </Link>
  );
};<|MERGE_RESOLUTION|>--- conflicted
+++ resolved
@@ -94,10 +94,6 @@
 }: React.ComponentProps<typeof motion.div>) => {
   const { open, setOpen, animate } = useSidebar();
   return (
-<<<<<<< HEAD
-    <div
-      className="relative hidden md:block"
-=======
     <motion.div
       className={cn(
         "h-full px-4 py-4 hidden md:flex md:flex-col bg-emerald-500/20 backdrop-blur-[48px] backdrop-saturate-[140%] border-r border-emerald-500/25 w-[300px] flex-shrink-0",
@@ -106,25 +102,12 @@
       animate={{
         width: animate ? (open ? "300px" : "80px") : "300px",
       }}
->>>>>>> ab9df47d
       onMouseEnter={() => setOpen(true)}
       onMouseLeave={() => setOpen(false)}
+      {...props}
     >
-      <motion.div
-        className={cn(
-          "h-screen flex flex-col flex-shrink-0",
-          open ? "px-4" : "px-2",
-          "py-4",
-          className
-        )}
-        animate={{
-          width: animate ? (open ? "240px" : "60px") : "240px",
-        }}
-        {...props}
-      >
-        {children}
-      </motion.div>
-    </div>
+      {children}
+    </motion.div>
   );
 };
 
